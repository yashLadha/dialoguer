use std::io;
use std::iter::repeat;
use std::ops::Rem;

use theme::{get_default_theme, SelectionStyle, TermThemeRenderer, Theme};

use console::{Key, Term};

/// Renders a selection menu.
pub struct Select<'a> {
    default: usize,
    items: Vec<String>,
    prompt: Option<String>,
    clear: bool,
    theme: &'a Theme,
    paged: bool,
}

/// Renders a multi select checkbox menu.
pub struct Checkboxes<'a> {
    items: Vec<String>,
    prompt: Option<String>,
    clear: bool,
    theme: &'a Theme,
    paged: bool,
}

impl<'a> Select<'a> {
    /// Creates the prompt with a specific text.
    pub fn new() -> Select<'static> {
        Select::with_theme(get_default_theme())
    }

    /// Same as `new` but with a specific theme.
    pub fn with_theme(theme: &'a Theme) -> Select<'a> {
        Select {
            default: !0,
            items: vec![],
            prompt: None,
            clear: true,
            theme: theme,
            paged: false,
        }
    }
    /// Enables or disables paging
    pub fn paged(&mut self, val: bool) -> &mut Select<'a> {
        self.paged = val;
        self
    }
    /// Sets the clear behavior of the menu.
    ///
    /// The default is to clear the menu.
    pub fn clear(&mut self, val: bool) -> &mut Select<'a> {
        self.clear = val;
        self
    }

    /// Sets a default for the menu
    pub fn default(&mut self, val: usize) -> &mut Select<'a> {
        self.default = val;
        self
    }

    /// Add a single item to the selector.
    pub fn item(&mut self, item: &str) -> &mut Select<'a> {
        self.items.push(item.to_string());
        self
    }

    /// Adds multiple items to the selector.
    pub fn items<T: ToString>(&mut self, items: &[T]) -> &mut Select<'a> {
        for item in items {
            self.items.push(item.to_string());
        }
        self
    }

    /// Prefaces the menu with a prompt.
    ///
    /// When a prompt is set the system also prints out a confirmation after
    /// the selection.
    pub fn with_prompt(&mut self, prompt: &str) -> &mut Select<'a> {
        self.prompt = Some(prompt.to_string());
        self
    }

    /// Enables user interaction and returns the result.
    ///
    /// The index of the selected item.
    /// The dialog is rendered on stderr.
    pub fn interact(&self) -> io::Result<usize> {
        self.interact_on(&Term::stderr())
    }

    /// Enables user interaction and returns the result.
    ///
    /// The index of the selected item. None if the user
    /// cancelled with Esc or 'q'.
    /// The dialog is rendered on stderr.
    pub fn interact_opt(&self) -> io::Result<Option<usize>> {
        self._interact_on(&Term::stderr(), true)
    }

    /// Like `interact` but allows a specific terminal to be set.
    pub fn interact_on(&self, term: &Term) -> io::Result<usize> {
        self._interact_on(term, false)?.ok_or(io::Error::new(
            io::ErrorKind::Other,
            "Quit not allowed in this case",
        ))
    }

    /// Like `interact` but allows a specific terminal to be set.
    pub fn interact_on_opt(&self, term: &Term) -> io::Result<Option<usize>> {
        self._interact_on(term, true)
    }

    /// Like `interact` but allows a specific terminal to be set.
    fn _interact_on(&self, term: &Term, allow_quit: bool) -> io::Result<Option<usize>> {
        let mut page = 0;
        let mut capacity = self.items.len();
        if self.paged {
            capacity = term.size().0 as usize - 1;
        }
        let pages = (self.items.len() / capacity) + 1;
        let mut render = TermThemeRenderer::new(term, self.theme);
        let mut sel = self.default;
        if let Some(ref prompt) = self.prompt {
            render.prompt(prompt)?;
        }
        let mut size_vec = Vec::new();
        for items in self.items.iter().as_slice() {
            let size = &items.len();
            size_vec.push(size.clone());
        }
        loop {
            for (idx, item) in self
                .items
                .iter()
                .enumerate()
                .skip(page * capacity)
                .take(capacity)
            {
                render.selection(
                    item,
                    if sel == idx {
                        SelectionStyle::MenuSelected
                    } else {
                        SelectionStyle::MenuUnselected
                    },
                )?;
            }
            match term.read_key()? {
                Key::ArrowDown | Key::Char('j') => {
                    if sel == !0 {
                        sel = 0;
                    } else {
                        sel = (sel as u64 + 1).rem(self.items.len() as u64) as usize;
                    }
                }
                Key::Escape | Key::Char('q') => {
                    if allow_quit {
                        if self.clear {
                            term.clear_last_lines(self.items.len())?;
                        }
                        return Ok(None);
                    }
                }
                Key::ArrowUp | Key::Char('k') => {
                    if sel == !0 {
                        sel = self.items.len() - 1;
                    } else {
                        sel = ((sel as i64 - 1 + self.items.len() as i64)
                            % (self.items.len() as i64)) as usize;
                    }
                }
                Key::ArrowLeft | Key::Char('h') => {
                    if self.paged {
                        if page == 0 {
                            page = pages - 1;
                        } else {
                            page = page - 1;
                        }
                        sel = page * capacity;
                    }
                }
                Key::ArrowRight | Key::Char('l') => {
                    if self.paged {
                        if page == pages - 1 {
                            page = 0;
                        } else {
                            page = page + 1;
                        }
                        sel = page * capacity;
                    }
                }

                Key::Enter | Key::Char(' ') if sel != !0 => {
                    if self.clear {
                        render.clear()?;
                    }
                    if let Some(ref prompt) = self.prompt {
                        render.single_prompt_selection(prompt, &self.items[sel])?;
                    }
                    return Ok(Some(sel));
                }
                _ => {}
            }
<<<<<<< HEAD
            render.clear_preserve_prompt(&size_vec)?;
=======
            if sel < page * capacity || sel >= (page + 1) * capacity {
                page = sel / capacity;
            }
            render.clear_preserve_prompt()?;
>>>>>>> 2b8a45dc
        }
    }
}

impl<'a> Checkboxes<'a> {
    /// Creates a new checkbox object.
    pub fn new() -> Checkboxes<'static> {
        Checkboxes::with_theme(get_default_theme())
    }

    /// Sets a theme other than the default one.
    pub fn with_theme(theme: &'a Theme) -> Checkboxes<'a> {
        Checkboxes {
            items: vec![],
            clear: true,
            prompt: None,
            theme: theme,
            paged: false,
        }
    }
    /// Enables or disables paging
    pub fn paged(&mut self, val: bool) -> &mut Checkboxes<'a> {
        self.paged = val;
        self
    }
    /// Sets the clear behavior of the checkbox menu.
    ///
    /// The default is to clear the checkbox menu.
    pub fn clear(&mut self, val: bool) -> &mut Checkboxes<'a> {
        self.clear = val;
        self
    }

    /// Add a single item to the selector.
    pub fn item(&mut self, item: &str) -> &mut Checkboxes<'a> {
        self.items.push(item.to_string());
        self
    }

    /// Adds multiple items to the selector.
    pub fn items(&mut self, items: &[&str]) -> &mut Checkboxes<'a> {
        for item in items {
            self.items.push(item.to_string());
        }
        self
    }

    /// Prefaces the menu with a prompt.
    ///
    /// When a prompt is set the system also prints out a confirmation after
    /// the selection.
    pub fn with_prompt(&mut self, prompt: &str) -> &mut Checkboxes<'a> {
        self.prompt = Some(prompt.to_string());
        self
    }

    /// Enables user interaction and returns the result.
    ///
    /// The user can select the items with the space bar and on enter
    /// the selected items will be returned.
    pub fn interact(&self) -> io::Result<Vec<usize>> {
        self.interact_on(&Term::stderr())
    }

    /// Like `interact` but allows a specific terminal to be set.
    pub fn interact_on(&self, term: &Term) -> io::Result<Vec<usize>> {
        let mut page = 0;
        let mut capacity = self.items.len();
        if self.paged {
            capacity = term.size().0 as usize - 1;
        }
        let pages = (self.items.len() / capacity) + 1;
        let mut render = TermThemeRenderer::new(term, self.theme);
        let mut sel = 0;
        if let Some(ref prompt) = self.prompt {
            render.prompt(prompt)?;
        }
        let mut size_vec = Vec::new();
        for items in self.items.iter().as_slice() {
            let size = &items.len();
            size_vec.push(size.clone());
        }
        let mut checked: Vec<_> = repeat(false).take(self.items.len()).collect();
        loop {
            for (idx, item) in self
                .items
                .iter()
                .enumerate()
                .skip(page * capacity)
                .take(capacity)
            {
                render.selection(
                    item,
                    match (checked[idx], sel == idx) {
                        (true, true) => SelectionStyle::CheckboxCheckedSelected,
                        (true, false) => SelectionStyle::CheckboxCheckedUnselected,
                        (false, true) => SelectionStyle::CheckboxUncheckedSelected,
                        (false, false) => SelectionStyle::CheckboxUncheckedUnselected,
                    },
                )?;
            }
            match term.read_key()? {
                Key::ArrowDown | Key::Char('j') => {
                    if sel == !0 {
                        sel = 0;
                    } else {
                        sel = (sel as u64 + 1).rem(self.items.len() as u64) as usize;
                    }
                }
                Key::ArrowUp | Key::Char('k') => {
                    if sel == !0 {
                        sel = self.items.len() - 1;
                    } else {
                        sel = ((sel as i64 - 1 + self.items.len() as i64)
                            % (self.items.len() as i64)) as usize;
                    }
                }
                Key::ArrowLeft | Key::Char('h') => {
                    if self.paged {
                        if page == 0 {
                            page = pages - 1;
                        } else {
                            page = page - 1;
                        }
                        sel = page * capacity;
                    }
                }
                Key::ArrowRight | Key::Char('l') => {
                    if self.paged {
                        if page == pages - 1 {
                            page = 0;
                        } else {
                            page = page + 1;
                        }
                        sel = page * capacity;
                    }
                }
                Key::Char(' ') => {
                    checked[sel] = !checked[sel];
                }
                Key::Escape => {
                    if self.clear {
                        render.clear()?;
                    }
                    if let Some(ref prompt) = self.prompt {
                        render.multi_prompt_selection(prompt, &[][..])?;
                    }
                    return Ok(vec![]);
                }
                Key::Enter => {
                    if self.clear {
                        render.clear()?;
                    }
                    if let Some(ref prompt) = self.prompt {
                        let mut selections: Vec<_> = checked
                            .iter()
                            .enumerate()
                            .filter_map(|(idx, &checked)| {
                                if checked {
                                    Some(self.items[idx].as_str())
                                } else {
                                    None
                                }
                            })
                            .collect();
                        render.multi_prompt_selection(prompt, &selections[..])?;
                    }
                    return Ok(checked
                        .into_iter()
                        .enumerate()
                        .filter_map(|(idx, checked)| if checked { Some(idx) } else { None })
                        .collect());
                }
                _ => {}
            }
<<<<<<< HEAD
            render.clear_preserve_prompt(&size_vec)?;
=======
            if sel < page * capacity || sel >= (page + 1) * capacity {
                page = sel / capacity;
            }

            render.clear_preserve_prompt()?;
>>>>>>> 2b8a45dc
        }
    }
}

#[cfg(test)]
mod tests {
    use super::*;

    #[test]
    fn test_str() {
        let selections = &[
            "Ice Cream",
            "Vanilla Cupcake",
            "Chocolate Muffin",
            "A Pile of sweet, sweet mustard",
        ];

        assert_eq!(
            Select::new().default(0).items(&selections[..]).items,
            selections
        );
    }

    #[test]
    fn test_string() {
        let selections = vec!["a".to_string(), "b".to_string()];

        assert_eq!(
            Select::new().default(0).items(&selections[..]).items,
            selections
        );
    }

    #[test]
    fn test_ref_str() {
        let a = "a";
        let b = "b";

        let selections = &[a, b];

        assert_eq!(
            Select::new().default(0).items(&selections[..]).items,
            selections
        );
    }
}<|MERGE_RESOLUTION|>--- conflicted
+++ resolved
@@ -205,14 +205,10 @@
                 }
                 _ => {}
             }
-<<<<<<< HEAD
-            render.clear_preserve_prompt(&size_vec)?;
-=======
             if sel < page * capacity || sel >= (page + 1) * capacity {
                 page = sel / capacity;
             }
-            render.clear_preserve_prompt()?;
->>>>>>> 2b8a45dc
+            render.clear_preserve_prompt(&size_vec)?;
         }
     }
 }
@@ -388,15 +384,10 @@
                 }
                 _ => {}
             }
-<<<<<<< HEAD
-            render.clear_preserve_prompt(&size_vec)?;
-=======
             if sel < page * capacity || sel >= (page + 1) * capacity {
                 page = sel / capacity;
             }
-
-            render.clear_preserve_prompt()?;
->>>>>>> 2b8a45dc
+            render.clear_preserve_prompt(&size_vec)?;
         }
     }
 }
